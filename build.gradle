--- conflicted
+++ resolved
@@ -24,11 +24,7 @@
 	buildConfig = parseBuildConfig(project.file(buildJsonPath))
 }
 
-<<<<<<< HEAD
-version = '4.3.1'
-=======
 version = '4.3.2'
->>>>>>> 9612ae04
 group = 'com.metaphacts'
 project.ext.vendor = 'metaphacts GmbH'
 project.ext.buildDate = new Date()
